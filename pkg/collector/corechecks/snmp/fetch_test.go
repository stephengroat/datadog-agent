package snmp

import (
	"fmt"
	"testing"

	"github.com/gosnmp/gosnmp"

	"github.com/stretchr/testify/assert"
)

func Test_fetchColumnOids(t *testing.T) {
	session := createMockSession()

	bulkPacket := gosnmp.SnmpPacket{
		Variables: []gosnmp.SnmpPDU{
			{
				Name:  "1.1.1.1",
				Type:  gosnmp.TimeTicks,
				Value: 11,
			},
			{
				Name:  "1.1.2.1",
				Type:  gosnmp.TimeTicks,
				Value: 21,
			},
			{
				Name:  "1.1.1.2",
				Type:  gosnmp.TimeTicks,
				Value: 12,
			},
			{
				Name:  "1.1.2.2",
				Type:  gosnmp.TimeTicks,
				Value: 22,
			},
			{
				Name:  "1.1.1.3",
				Type:  gosnmp.TimeTicks,
				Value: 13,
			},
			{
				Name:  "1.1.3.1",
				Type:  gosnmp.TimeTicks,
				Value: 31,
			},
		},
	}
	bulkPacket2 := gosnmp.SnmpPacket{
		Variables: []gosnmp.SnmpPDU{
			{
				Name:  "1.1.1.4",
				Type:  gosnmp.TimeTicks,
				Value: 14,
			},
			{
				Name:  "1.1.1.5",
				Type:  gosnmp.TimeTicks,
				Value: 15,
			},
		},
	}
	bulkPacket3 := gosnmp.SnmpPacket{
		Variables: []gosnmp.SnmpPDU{
			{
				Name:  "1.1.3.1",
				Type:  gosnmp.TimeTicks,
				Value: 34,
			},
		},
	}
	session.On("GetBulk", []string{"1.1.1", "1.1.2"}, defaultBulkMaxRepetitions).Return(&bulkPacket, nil)
	session.On("GetBulk", []string{"1.1.1.3"}, defaultBulkMaxRepetitions).Return(&bulkPacket2, nil)
	session.On("GetBulk", []string{"1.1.1.5"}, defaultBulkMaxRepetitions).Return(&bulkPacket3, nil)

	oids := map[string]string{"1.1.1": "1.1.1", "1.1.2": "1.1.2"}

<<<<<<< HEAD
	columnValues, err := fetchColumnOidsWithBatching(session, oids, 100, 1)
=======
	columnValues, err := fetchColumnOidsWithBatching(session, oids, 100, defaultBulkMaxRepetitions)
>>>>>>> de6e01de
	assert.Nil(t, err)

	expectedColumnValues := columnResultValuesType{
		"1.1.1": {
			"1": snmpValueType{value: float64(11)},
			"2": snmpValueType{value: float64(12)},
			"3": snmpValueType{value: float64(13)},
			"4": snmpValueType{value: float64(14)},
			"5": snmpValueType{value: float64(15)},
		},
		"1.1.2": {
			"1": snmpValueType{value: float64(21)},
			"2": snmpValueType{value: float64(22)},
		},
	}
	assert.Equal(t, expectedColumnValues, columnValues)
}

func Test_fetchColumnOidsBatch_usingGetBulk(t *testing.T) {
	session := createMockSession()

	bulkPacket := gosnmp.SnmpPacket{
		Variables: []gosnmp.SnmpPDU{
			{
				Name:  "1.1.1.1",
				Type:  gosnmp.TimeTicks,
				Value: 11,
			},
			{
				Name:  "1.1.2.1",
				Type:  gosnmp.TimeTicks,
				Value: 21,
			},
			{
				Name:  "1.1.1.2",
				Type:  gosnmp.TimeTicks,
				Value: 12,
			},
			{
				Name:  "1.1.2.2",
				Type:  gosnmp.TimeTicks,
				Value: 22,
			},
			{
				Name:  "1.1.1.3",
				Type:  gosnmp.TimeTicks,
				Value: 13,
			},
			{
				Name:  "1.1.9.1",
				Type:  gosnmp.TimeTicks,
				Value: 31,
			},
		},
	}

	bulkPacket2 := gosnmp.SnmpPacket{
		Variables: []gosnmp.SnmpPDU{
			{
				Name:  "1.1.1.4",
				Type:  gosnmp.TimeTicks,
				Value: 14,
			},
			{
				Name:  "1.1.1.5",
				Type:  gosnmp.TimeTicks,
				Value: 15,
			},
		},
	}
	bulkPacket3 := gosnmp.SnmpPacket{
		Variables: []gosnmp.SnmpPDU{
			{
				Name:  "1.1.3.1",
				Type:  gosnmp.TimeTicks,
				Value: 34,
			},
		},
	}
	// First bulk iteration with two batches with batch size 2
	session.On("GetBulk", []string{"1.1.1", "1.1.2"}, defaultBulkMaxRepetitions).Return(&bulkPacket, nil)

	// Second bulk iteration
	session.On("GetBulk", []string{"1.1.1.3"}, defaultBulkMaxRepetitions).Return(&bulkPacket2, nil)

	// Third bulk iteration
	session.On("GetBulk", []string{"1.1.1.5"}, defaultBulkMaxRepetitions).Return(&bulkPacket3, nil)

	oids := map[string]string{"1.1.1": "1.1.1", "1.1.2": "1.1.2"}

<<<<<<< HEAD
	columnValues, err := fetchColumnOidsWithBatching(session, oids, 2, 1)
=======
	columnValues, err := fetchColumnOidsWithBatching(session, oids, 2, 10)
>>>>>>> de6e01de
	assert.Nil(t, err)

	expectedColumnValues := columnResultValuesType{
		"1.1.1": {
			"1": snmpValueType{value: float64(11)},
			"2": snmpValueType{value: float64(12)},
			"3": snmpValueType{value: float64(13)},
			"4": snmpValueType{value: float64(14)},
			"5": snmpValueType{value: float64(15)},
		},
		"1.1.2": {
			"1": snmpValueType{value: float64(21)},
			"2": snmpValueType{value: float64(22)},
		},
	}
	assert.Equal(t, expectedColumnValues, columnValues)
}

func Test_fetchColumnOidsBatch_usingGetNext(t *testing.T) {
	session := createMockSession()
	session.version = gosnmp.Version1

	bulkPacket := gosnmp.SnmpPacket{
		Variables: []gosnmp.SnmpPDU{
			{
				Name:  "1.1.1.1",
				Type:  gosnmp.TimeTicks,
				Value: 11,
			},
			{
				Name:  "1.1.2.1",
				Type:  gosnmp.TimeTicks,
				Value: 21,
			},
		},
	}

	bulkPacket2 := gosnmp.SnmpPacket{
		Variables: []gosnmp.SnmpPDU{
			{
				Name:  "1.1.1.2",
				Type:  gosnmp.TimeTicks,
				Value: 12,
			},
			{
				Name:  "1.1.9.1",
				Type:  gosnmp.TimeTicks,
				Value: 91,
			},
		},
	}
	bulkPacket3 := gosnmp.SnmpPacket{
		Variables: []gosnmp.SnmpPDU{
			{
				Name:  "1.1.9.2",
				Type:  gosnmp.TimeTicks,
				Value: 91,
			},
		},
	}

	secondBatchPacket1 := gosnmp.SnmpPacket{
		Variables: []gosnmp.SnmpPDU{
			{
				Name:  "1.1.3.1",
				Type:  gosnmp.TimeTicks,
				Value: 31,
			},
		},
	}

	secondBatchPacket2 := gosnmp.SnmpPacket{
		Variables: []gosnmp.SnmpPDU{
			{
				Name:  "1.1.9.1",
				Type:  gosnmp.TimeTicks,
				Value: 91,
			},
		},
	}

	// First bulk iteration with two batches with batch size 2
	session.On("GetNext", []string{"1.1.1", "1.1.2"}).Return(&bulkPacket, nil)

	// Second bulk iteration
	session.On("GetNext", []string{"1.1.1.1", "1.1.2.1"}).Return(&bulkPacket2, nil)

	// Third bulk iteration
	session.On("GetNext", []string{"1.1.1.2"}).Return(&bulkPacket3, nil)

	// Second batch
	session.On("GetNext", []string{"1.1.3"}).Return(&secondBatchPacket1, nil)
	session.On("GetNext", []string{"1.1.3.1"}).Return(&secondBatchPacket2, nil)

	oids := map[string]string{"1.1.1": "1.1.1", "1.1.2": "1.1.2", "1.1.3": "1.1.3"}

<<<<<<< HEAD
	columnValues, err := fetchColumnOidsWithBatching(session, oids, 2, 1)
=======
	columnValues, err := fetchColumnOidsWithBatching(session, oids, 2, 10)
>>>>>>> de6e01de
	assert.Nil(t, err)

	expectedColumnValues := columnResultValuesType{
		"1.1.1": {
			"1": snmpValueType{value: float64(11)},
			"2": snmpValueType{value: float64(12)},
		},
		"1.1.2": {
			"1": snmpValueType{value: float64(21)},
		},
		"1.1.3": {
			"1": snmpValueType{value: float64(31)},
		},
	}
	assert.Equal(t, expectedColumnValues, columnValues)
}

func Test_fetchOidBatchSize(t *testing.T) {
	session := createMockSession()

	getPacket1 := gosnmp.SnmpPacket{
		Variables: []gosnmp.SnmpPDU{
			{
				Name:  "1.1.1.1.0",
				Type:  gosnmp.Gauge32,
				Value: 10,
			},
			{
				Name:  "1.1.1.2.0",
				Type:  gosnmp.Gauge32,
				Value: 20,
			},
		},
	}

	getPacket2 := gosnmp.SnmpPacket{
		Variables: []gosnmp.SnmpPDU{
			{
				Name:  "1.1.1.3.0",
				Type:  gosnmp.Gauge32,
				Value: 30,
			},
			{
				Name:  "1.1.1.4.0",
				Type:  gosnmp.Gauge32,
				Value: 40,
			},
		},
	}

	getPacket3 := gosnmp.SnmpPacket{
		Variables: []gosnmp.SnmpPDU{
			{
				Name:  "1.1.1.5.0",
				Type:  gosnmp.Gauge32,
				Value: 50,
			},
			{
				Name:  "1.1.1.6.0",
				Type:  gosnmp.Gauge32,
				Value: 60,
			},
		},
	}

	session.On("Get", []string{"1.1.1.1.0", "1.1.1.2.0"}).Return(&getPacket1, nil)
	session.On("Get", []string{"1.1.1.3.0", "1.1.1.4.0"}).Return(&getPacket2, nil)
	session.On("Get", []string{"1.1.1.5.0", "1.1.1.6.0"}).Return(&getPacket3, nil)

	oids := []string{"1.1.1.1.0", "1.1.1.2.0", "1.1.1.3.0", "1.1.1.4.0", "1.1.1.5.0", "1.1.1.6.0"}

	columnValues, err := fetchScalarOidsWithBatching(session, oids, 2)
	assert.Nil(t, err)

	expectedColumnValues := scalarResultValuesType{
		"1.1.1.1.0": {value: float64(10)},
		"1.1.1.2.0": {value: float64(20)},
		"1.1.1.3.0": {value: float64(30)},
		"1.1.1.4.0": {value: float64(40)},
		"1.1.1.5.0": {value: float64(50)},
		"1.1.1.6.0": {value: float64(60)},
	}
	assert.Equal(t, expectedColumnValues, columnValues)
}

func Test_fetchOidBatchSize_zeroSizeError(t *testing.T) {
	session := createMockSession()

	oids := []string{"1.1.1.1.0", "1.1.1.2.0", "1.1.1.3.0", "1.1.1.4.0", "1.1.1.5.0", "1.1.1.6.0"}
	columnValues, err := fetchScalarOidsWithBatching(session, oids, 0)

	assert.EqualError(t, err, "failed to create oid batches: batch size must be positive. invalid size: 0")
	assert.Nil(t, columnValues)
}

func Test_fetchOidBatchSize_fetchError(t *testing.T) {
	session := createMockSession()

	session.On("Get", []string{"1.1.1.1.0", "1.1.1.2.0"}).Return(&gosnmp.SnmpPacket{}, fmt.Errorf("my error"))

	oids := []string{"1.1.1.1.0", "1.1.1.2.0", "1.1.1.3.0", "1.1.1.4.0", "1.1.1.5.0", "1.1.1.6.0"}
	columnValues, err := fetchScalarOidsWithBatching(session, oids, 2)

	assert.EqualError(t, err, "failed to fetch scalar oids: fetch scalar: error getting oids `[1.1.1.1.0 1.1.1.2.0]`: my error")
	assert.Nil(t, columnValues)
}

func Test_fetchScalarOids_retry(t *testing.T) {
	session := createMockSession()

	getPacket := gosnmp.SnmpPacket{
		Variables: []gosnmp.SnmpPDU{
			{
				Name:  "1.1.1.1.0",
				Type:  gosnmp.Gauge32,
				Value: 10,
			},
			{
				Name:  "1.1.1.2",
				Type:  gosnmp.NoSuchInstance,
				Value: 20,
			},
			{
				Name:  ".1.1.1.3", // test `.` prefix is trimmed
				Type:  gosnmp.NoSuchObject,
				Value: 30,
			},
			{
				Name:  "1.1.1.4.0",
				Type:  gosnmp.NoSuchInstance,
				Value: 40,
			},
		},
	}
	retryGetPacket := gosnmp.SnmpPacket{
		Variables: []gosnmp.SnmpPDU{
			{
				Name:  "1.1.1.2.0",
				Type:  gosnmp.Gauge32,
				Value: 20,
			},
			{
				Name:  "1.1.1.3.0",
				Type:  gosnmp.Gauge32,
				Value: 30,
			},
		},
	}

	session.On("Get", []string{"1.1.1.1.0", "1.1.1.2", "1.1.1.3", "1.1.1.4.0"}).Return(&getPacket, nil)
	session.On("Get", []string{"1.1.1.2.0", "1.1.1.3.0"}).Return(&retryGetPacket, nil)

	oids := []string{"1.1.1.1.0", "1.1.1.2", "1.1.1.3", "1.1.1.4.0"}

	columnValues, err := fetchScalarOids(session, oids)
	assert.Nil(t, err)

	expectedColumnValues := scalarResultValuesType{
		"1.1.1.1.0": {value: float64(10)},
		"1.1.1.2":   {value: float64(20)},
		"1.1.1.3":   {value: float64(30)},
	}
	assert.Equal(t, expectedColumnValues, columnValues)
}

func Test_fetchScalarOids_v1NoSuchName(t *testing.T) {
	session := createMockSession()
	session.version = gosnmp.Version1

	getPacket := gosnmp.SnmpPacket{
		Error:      gosnmp.NoSuchName,
		ErrorIndex: 2,
		Variables: []gosnmp.SnmpPDU{
			{
				Name: "1.1.1.1.0",
				Type: gosnmp.Null,
			},
			{
				Name: "1.1.1.2.0",
				Type: gosnmp.Null,
			},
			{
				Name: "1.1.1.3.0",
				Type: gosnmp.Null,
			},
			{
				Name: "1.1.1.4.0",
				Type: gosnmp.Null,
			},
		},
	}

	getPacket2 := gosnmp.SnmpPacket{
		Error:      gosnmp.NoSuchName,
		ErrorIndex: 3,
		Variables: []gosnmp.SnmpPDU{
			{
				Name: "1.1.1.1.0",
				Type: gosnmp.Null,
			},
			{
				Name: "1.1.1.3.0",
				Type: gosnmp.Null,
			},
			{
				Name: "1.1.1.4.0",
				Type: gosnmp.Null,
			},
		},
	}

	getPacket3 := gosnmp.SnmpPacket{
		Variables: []gosnmp.SnmpPDU{
			{
				Name:  "1.1.1.1.0",
				Type:  gosnmp.Gauge32,
				Value: 10,
			},
			{
				Name:  "1.1.1.3.0",
				Type:  gosnmp.Gauge32,
				Value: 30,
			},
		},
	}

	session.On("Get", []string{"1.1.1.1.0", "1.1.1.2", "1.1.1.3", "1.1.1.4.0"}).Return(&getPacket, nil)
	session.On("Get", []string{"1.1.1.1.0", "1.1.1.3", "1.1.1.4.0"}).Return(&getPacket2, nil)
	session.On("Get", []string{"1.1.1.1.0", "1.1.1.3"}).Return(&getPacket3, nil)

	oids := []string{"1.1.1.1.0", "1.1.1.2", "1.1.1.3", "1.1.1.4.0"}

	columnValues, err := fetchScalarOids(session, oids)
	assert.Nil(t, err)

	expectedColumnValues := scalarResultValuesType{
		"1.1.1.1.0": {value: float64(10)},
		"1.1.1.3.0": {value: float64(30)},
	}
	assert.Equal(t, expectedColumnValues, columnValues)
}

func Test_fetchScalarOids_v1NoSuchName_errorIndexTooHigh(t *testing.T) {
	session := createMockSession()
	session.version = gosnmp.Version1

	getPacket := gosnmp.SnmpPacket{
		Error:      gosnmp.NoSuchName,
		ErrorIndex: 3,
		Variables: []gosnmp.SnmpPDU{
			{
				Name: "1.1.1.1.0",
				Type: gosnmp.Null,
			},
			{
				Name: "1.1.1.2.0",
				Type: gosnmp.Null,
			},
		},
	}

	session.On("Get", []string{"1.1.1.1.0", "1.1.1.2"}).Return(&getPacket, nil)

	oids := []string{"1.1.1.1.0", "1.1.1.2"}

	columnValues, err := fetchScalarOids(session, oids)
	assert.EqualError(t, err, "invalid ErrorIndex `3` when fetching oids `[1.1.1.1.0 1.1.1.2]`")
	assert.Nil(t, columnValues)
}

func Test_fetchScalarOids_v1NoSuchName_errorIndexTooLow(t *testing.T) {
	session := createMockSession()
	session.version = gosnmp.Version1

	getPacket := gosnmp.SnmpPacket{
		Error:      gosnmp.NoSuchName,
		ErrorIndex: 0,
		Variables: []gosnmp.SnmpPDU{
			{
				Name: "1.1.1.1.0",
				Type: gosnmp.Null,
			},
			{
				Name: "1.1.1.2.0",
				Type: gosnmp.Null,
			},
		},
	}

	session.On("Get", []string{"1.1.1.1.0", "1.1.1.2"}).Return(&getPacket, nil)

	oids := []string{"1.1.1.1.0", "1.1.1.2"}

	columnValues, err := fetchScalarOids(session, oids)
	assert.EqualError(t, err, "invalid ErrorIndex `0` when fetching oids `[1.1.1.1.0 1.1.1.2]`")
	assert.Nil(t, columnValues)
}

func Test_fetchValues_errors(t *testing.T) {
	tests := []struct {
		name          string
		config        snmpConfig
		bulkPacket    gosnmp.SnmpPacket
		expectedError error
	}{
		{
			name: "invalid batch size",
			config: snmpConfig{
				bulkMaxRepetitions: defaultBulkMaxRepetitions,
				oidConfig: oidConfig{
					scalarOids: []string{"1.1", "1.2"},
				},
			},
			expectedError: fmt.Errorf("failed to fetch scalar oids with batching: failed to create oid batches: batch size must be positive. invalid size: 0"),
		},
		{
			name: "get fetch error",
			config: snmpConfig{
				bulkMaxRepetitions: defaultBulkMaxRepetitions,
				oidBatchSize:       10,
				oidConfig: oidConfig{
					scalarOids: []string{"1.1", "2.2"},
				},
			},
			expectedError: fmt.Errorf("failed to fetch scalar oids with batching: failed to fetch scalar oids: fetch scalar: error getting oids `[1.1 2.2]`: get error"),
		},
		{
			name: "bulk fetch error",
			config: snmpConfig{
				bulkMaxRepetitions: defaultBulkMaxRepetitions,
				oidBatchSize:       10,
				oidConfig: oidConfig{
					scalarOids: []string{},
					columnOids: []string{"1.1", "2.2"},
				},
			},
			expectedError: fmt.Errorf("failed to fetch oids with batching: failed to fetch column oids: fetch column: failed getting oids `[1.1 2.2]` using GetBulk: bulk error"),
		},
	}
	for _, tt := range tests {
		t.Run(tt.name, func(t *testing.T) {
			tt.config.fetchWorkers = 1
			session := createMockSession()
			session.On("Get", []string{"1.1", "2.2"}).Return(&gosnmp.SnmpPacket{}, fmt.Errorf("get error"))
			session.On("GetBulk", []string{"1.1", "2.2"}, defaultBulkMaxRepetitions).Return(&gosnmp.SnmpPacket{}, fmt.Errorf("bulk error"))

			_, err := fetchValues(session, tt.config)

			assert.Equal(t, tt.expectedError, err)
		})
	}
}<|MERGE_RESOLUTION|>--- conflicted
+++ resolved
@@ -75,11 +75,7 @@
 
 	oids := map[string]string{"1.1.1": "1.1.1", "1.1.2": "1.1.2"}
 
-<<<<<<< HEAD
-	columnValues, err := fetchColumnOidsWithBatching(session, oids, 100, 1)
-=======
-	columnValues, err := fetchColumnOidsWithBatching(session, oids, 100, defaultBulkMaxRepetitions)
->>>>>>> de6e01de
+	columnValues, err := fetchColumnOidsWithBatching(session, oids, 100, defaultBulkMaxRepetitions, 1)
 	assert.Nil(t, err)
 
 	expectedColumnValues := columnResultValuesType{
@@ -170,11 +166,7 @@
 
 	oids := map[string]string{"1.1.1": "1.1.1", "1.1.2": "1.1.2"}
 
-<<<<<<< HEAD
-	columnValues, err := fetchColumnOidsWithBatching(session, oids, 2, 1)
-=======
-	columnValues, err := fetchColumnOidsWithBatching(session, oids, 2, 10)
->>>>>>> de6e01de
+	columnValues, err := fetchColumnOidsWithBatching(session, oids, 2, 10, 1)
 	assert.Nil(t, err)
 
 	expectedColumnValues := columnResultValuesType{
@@ -271,11 +263,7 @@
 
 	oids := map[string]string{"1.1.1": "1.1.1", "1.1.2": "1.1.2", "1.1.3": "1.1.3"}
 
-<<<<<<< HEAD
-	columnValues, err := fetchColumnOidsWithBatching(session, oids, 2, 1)
-=======
-	columnValues, err := fetchColumnOidsWithBatching(session, oids, 2, 10)
->>>>>>> de6e01de
+	columnValues, err := fetchColumnOidsWithBatching(session, oids, 2, 10, 1)
 	assert.Nil(t, err)
 
 	expectedColumnValues := columnResultValuesType{
